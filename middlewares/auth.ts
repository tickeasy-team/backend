--- conflicted
+++ resolved
@@ -4,11 +4,7 @@
 import { TokenPayload } from '../types/auth/jwt';
 import { AppDataSource } from '../config/database';
 import { ApiError } from '../utils';
-<<<<<<< HEAD
-import { ErrorCode } from '../types'; // Removed as ErrorCode is not exported
-=======
 // import { ErrorCode } from '../types'; // Removed as ErrorCode is not exported
->>>>>>> 653acd4a
 
 /**
  * 驗證用戶是否已登入的中間件
@@ -30,11 +26,7 @@
     // 驗證令牌
     const decoded = jwt.verify(token, process.env.JWT_SECRET || 'your_jwt_secret') as TokenPayload;
     if (!decoded.userId) {
-<<<<<<< HEAD
-      throw ApiError.create(401, '無效的認證令牌', ErrorCode.AUTH_TOKEN_INVALID); // Replaced with a string literal
-=======
       throw ApiError.create(401, '無效的認證令牌', 'AUTH_TOKEN_INVALID'); // Replaced with a string literal
->>>>>>> 653acd4a
     }
 
     // 查找用戶
