--- conflicted
+++ resolved
@@ -154,13 +154,10 @@
 └── tsconfig.json         # TypeScript 設定
 ```
 
-<<<<<<< HEAD
-=======
 ## 程式碼檢查（Lint）
 
 本專案使用 [ESLint](https://eslint.org/) 搭配 TypeScript 檢查程式碼風格與潛在錯誤。
 
->>>>>>> 653acd4a
 ### 執行程式碼檢查
 
 使用以下指令檢查所有 `.ts` 檔案：
@@ -173,9 +170,5 @@
 
 ```bash
 npm run lint:fix
-<<<<<<< HEAD
-```
-=======
 ```
 
->>>>>>> 653acd4a
