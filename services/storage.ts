import { createClient } from '@supabase/supabase-js';
import { Buffer } from 'buffer';
import sharp from 'sharp';
import { v4 as uuidv4 } from 'uuid';
// import path from 'path';
import createHttpError from 'http-errors';
import { UploadContext, UploadImageParams, UploadImageResult, TEMP_DIRECTORY } from '../types/upload/index.js';

// 從環境變數讀取 Supabase URL 和 Service Key
const supabaseUrl = process.env.DB_URL;
const supabaseServiceKey = process.env.DB_ANON_KEY;

// 檢查必要的環境變數是否存在
if (!supabaseUrl || !supabaseServiceKey) {
  console.error('缺少 Supabase 環境變數設定 (DB_URL 或 DB_ANON_KEY)');
  // 不立即拋出錯誤，而是在實際呼叫時才拋出，這樣可以允許應用程式啟動
}

// 初始化 Supabase 客戶端，使用 Service Key (admin 權限)
const supabase = createClient(supabaseUrl || '', supabaseServiceKey || '', {
  auth: {
    autoRefreshToken: false,
    persistSession: false,
  },
});

/**
 * 根據上傳上下文確定儲存的 bucket 名稱
 */
function getBucketName(uploadContext: UploadContext): string {
  switch (uploadContext) {
    case 'USER_AVATAR':
      return 'avatar';
    case 'VENUE_PHOTO':
      return 'venue';
    case 'CONCERT_SEATING_TABLE':
    case 'CONCERT_BANNER':
      return 'concert';
    default:
      throw new Error(`Invalid upload context provided for bucket name: ${uploadContext}`);
  }
}

/**
 * 根據上傳上下文和目標 ID 建立儲存路徑
 */
<<<<<<< HEAD
function getStoragePath(uploadContext: UploadContext, targetId: string | number | undefined, fileExtension: string, isTemporary: boolean = false): string {
  const fileName = `${uuidv4()}${fileExtension}`;
  
  // 臨時上傳模式，存放在臨時目錄
  if (isTemporary) {
    return `${TEMP_DIRECTORY}/${uploadContext}/${fileName}`;
  }
  
  // 確保有 targetId (非臨時模式下是必需的)
  if (!targetId) {
    throw new Error('Missing targetId for non-temporary upload');
=======
function getStoragePath(uploadContext: UploadContext, targetId: string | number | undefined, fileExtension: string): string {
  const fileName = `${uuidv4()}${fileExtension}`;
  
  // 如果沒有 targetId，則視為暫存圖片
  if (targetId === undefined) {
    return `temp/${uploadContext.toLowerCase()}/${fileName}`;
>>>>>>> c0da08d0
  }
  
  switch (uploadContext) {
    case 'USER_AVATAR':
      return `${targetId}/${fileName}`;
    case 'VENUE_PHOTO':
      return `${targetId}/${fileName}`;
    case 'CONCERT_SEATING_TABLE':
      return `${targetId}/seatTable/${fileName}`;
    case 'CONCERT_BANNER':
      return `${targetId}/banner/${fileName}`;
    default:
      throw new Error(`Invalid upload context provided: ${uploadContext}`);
  }
}

/**
 * 處理並優化圖片
 */
async function processImage(
  fileBuffer: Buffer,
  mimetype: string,
  options: UploadImageParams['options'] = {}
): Promise<{ buffer: Buffer; info: sharp.OutputInfo; format: string }> {
  // 預設設定
  const defaultOptions = {
    maxWidth: 1920,
    maxHeight: 1080,
    quality: 80,
    format: 'webp' as const,
  };

  // 合併預設和使用者提供的選項
  const settings = { ...defaultOptions, ...options };
  
  // 建立 sharp 實例
  let sharpInstance = sharp(fileBuffer);

  // 獲取圖片元數據
  const metadata = await sharpInstance.metadata();
  
  // 調整圖片大小 (如果需要)
  if (metadata.width && metadata.width > settings.maxWidth) {
    sharpInstance = sharpInstance.resize({
      width: settings.maxWidth,
      height: settings.maxHeight,
      fit: 'inside',
      withoutEnlargement: true,
    });
  }

  // 根據設定的格式轉換
  if (settings.format === 'webp') {
    sharpInstance = sharpInstance.webp({ quality: settings.quality });
  } else if (settings.format === 'jpeg') {
    sharpInstance = sharpInstance.jpeg({ quality: settings.quality });
  } else if (settings.format === 'png') {
    sharpInstance = sharpInstance.png({ quality: settings.quality });
  }

  // 處理並回傳結果
  const { data, info } = await sharpInstance.toBuffer({ resolveWithObject: true });
  
  return {
    buffer: data,
    info,
    format: settings.format,
  };
}

/**
 * 上傳圖片到 Supabase Storage
 */
async function uploadImage(params: UploadImageParams): Promise<UploadImageResult> {
  const { fileBuffer, mimetype, uploadContext, targetId, isTemporary = false } = params;
  
  if (!supabaseUrl || !supabaseServiceKey) {
    throw createHttpError(500, 'Supabase 環境變數未設定 (DB_URL 或 DB_SERVICE_KEY)');
  }

  try {
    // 1. 處理並優化圖片
    const { buffer, info, format } = await processImage(fileBuffer, mimetype, params.options);

    // 2. 確定檔案副檔名和 MIME 類型
    const fileExtension = `.${format}`;
    const contentType = `image/${format}`;

    // 3. 確定儲存位置
    const bucketName = getBucketName(uploadContext);
    const storagePath = getStoragePath(uploadContext, targetId, fileExtension, isTemporary);

    // 4. 上傳到 Supabase Storage
    const {  error } = await supabase.storage
      .from(bucketName)
      .upload(storagePath, buffer, {
        contentType,
        upsert: true, // 如果檔案已存在則覆蓋
      });

    if (error) {
      console.error('Supabase Storage 上傳錯誤:', error);
      throw createHttpError(500, `圖片上傳失敗: ${error.message}`);
    }

    // 5. 獲取公開 URL
    const { data: publicUrlData } = supabase.storage
      .from(bucketName)
      .getPublicUrl(storagePath);

    // 6. 回傳結果
    return {
      url: publicUrlData.publicUrl,
      path: `${bucketName}/${storagePath}`,
      width: info.width,
      height: info.height,
      size: info.size,
      format,
      isTemporary
    };
  } catch (err) {
    console.error('處理或上傳圖片時出錯:', err);
    if (err instanceof Error) {
      throw createHttpError(500, `圖片處理或上傳失敗: ${err.message}`);
    }
    throw createHttpError(500, '圖片處理或上傳失敗');
  }
}

/**
 * 刪除儲存在 Supabase Storage 的圖片
 */
async function deleteImage(path: string): Promise<boolean> {
  if (!supabaseUrl || !supabaseServiceKey) {
    throw createHttpError(500, 'Supabase 環境變數未設定 (DB_URL 或 DB_SERVICE_KEY)');
  }

  try {
    // 從路徑解析 bucket 和檔案路徑
    const [bucketName, ...pathParts] = path.split('/');
    const filePath = pathParts.join('/');

    // 執行刪除
    const { error } = await supabase.storage
      .from(bucketName)
      .remove([filePath]);

    if (error) {
      console.error('Supabase Storage 刪除錯誤:', error);
      throw createHttpError(500, `刪除圖片失敗: ${error.message}`);
    }

    return true;
  } catch (err) {
    console.error('刪除圖片時出錯:', err);
    if (err instanceof Error) {
      throw createHttpError(500, `刪除圖片失敗: ${err.message}`);
    }
    throw createHttpError(500, '刪除圖片失敗');
  }
}

/**
<<<<<<< HEAD
 * 列出指定 bucket 和路徑下的檔案
 */
async function listFiles(bucketName: string, path: string): Promise<string[]> {
=======
 * 清理暫存圖片
 * @param hours 清理超過多少小時的暫存圖片
 */
async function cleanupTempImages(hours: number = 24): Promise<number> {
>>>>>>> c0da08d0
  if (!supabaseUrl || !supabaseServiceKey) {
    throw createHttpError(500, 'Supabase 環境變數未設定 (DB_URL 或 DB_SERVICE_KEY)');
  }

  try {
<<<<<<< HEAD
    const { data, error } = await supabase.storage
      .from(bucketName)
      .list(path);

    if (error) {
      console.error('列出檔案時出錯:', error);
      throw createHttpError(500, `列出檔案失敗: ${error.message}`);
    }

    // 回傳檔案路徑的陣列
    return data.map(item => `${path}/${item.name}`);
  } catch (err) {
    console.error('列出檔案時出錯:', err);
    if (err instanceof Error) {
      throw createHttpError(500, `列出檔案失敗: ${err.message}`);
    }
    throw createHttpError(500, '列出檔案失敗');
  }
}

/**
 * 取得檔案的上傳時間
 */
async function getFileCreatedTime(bucketName: string, path: string): Promise<Date | null> {
  try {
    // 查詢檔案的中繼資料
    const { data, error } = await supabase.storage
      .from(bucketName)
      .getPublicUrl(path);

    // 注意：目前 Supabase 可能沒有直接 API 來獲取檔案的上傳時間
    // 這個部分可能需要後續補充或修改，這裡回傳空值
    return null;
  } catch (err) {
    console.error('取得檔案上傳時間出錯:', err);
    return null;
  }
}

/**
 * 清理臨時目錄中的舊檔案
 * @param hours 時間閾值（小時），超過這個時間的臨時檔案將被刪除
 */
async function cleanupTemporaryFiles(hours: number = 24): Promise<{ removed: number, failed: number }> {
  if (!supabaseUrl || !supabaseServiceKey) {
    throw createHttpError(500, 'Supabase 環境變數未設定 (DB_URL 或 DB_SERVICE_KEY)');
  }

  // 記錄已刪除的檔案和失敗的檔案數量
  let removedCount = 0;
  let failedCount = 0;

  try {
    // 1. 取得所有 bucket
    const buckets = ['avatar', 'venue', 'concert']; // 硬編碼可用的 bucket

    // 2. 對於每個 bucket，清理臨時目錄
    for (const bucketName of buckets) {
      try {
        // 取得臨時目錄內的所有檔案
        const tempFiles = await listFiles(bucketName, TEMP_DIRECTORY);
        
        // 如果沒有檔案，跳過此 bucket
        if (!tempFiles || tempFiles.length === 0) continue;
        
        // 當前時間
        const now = new Date();
        const timeThreshold = new Date(now.getTime() - hours * 60 * 60 * 1000);
        
        // 對每個檔案，檢查是否需要刪除
        for (const filePath of tempFiles) {
          try {
            // 目前 Supabase 可能不提供直接 API 獲取檔案上傳時間
            // 如果需要基於時間過濾，可能需要從檔案名稱或數據庫中查詢
            // 這裡暫時模擬所有檔案都超過閾值
            const fileCreatedTime = await getFileCreatedTime(bucketName, filePath);
            const shouldDelete = !fileCreatedTime || fileCreatedTime < timeThreshold;
            
            if (shouldDelete) {
              // 刪除檔案
              const { error } = await supabase.storage
                .from(bucketName)
                .remove([filePath]);
              
              if (error) {
                console.error(`刪除臨時檔案失敗 (${filePath}):`, error);
                failedCount++;
              } else {
                console.log(`已刪除臨時檔案: ${filePath}`);
                removedCount++;
              }
            }
          } catch (fileErr) {
            console.error(`處理臨時檔案時出錯 (${filePath}):`, fileErr);
            failedCount++;
          }
        }
      } catch (bucketErr) {
        console.error(`清理 bucket ${bucketName} 的臨時目錄時出錯:`, bucketErr);
      }
    }
    
    return { removed: removedCount, failed: failedCount };
  } catch (err) {
    console.error('清理臨時檔案時出錯:', err);
    if (err instanceof Error) {
      throw createHttpError(500, `清理臨時檔案失敗: ${err.message}`);
    }
    throw createHttpError(500, '清理臨時檔案失敗');
=======
    // 獲取所有 bucket
    const buckets = ['avatar', 'venue', 'concert'];
    let totalDeleted = 0;

    for (const bucket of buckets) {
      // 獲取 temp 目錄下所有檔案
      const { data: files, error: listError } = await supabase.storage
        .from(bucket)
        .list('temp', {
          sortBy: { column: 'created_at', order: 'asc' },
        });

      if (listError) {
        console.error(`獲取 ${bucket} bucket 的暫存檔案列表失敗:`, listError);
        continue;
      }

      if (!files || files.length === 0) {
        console.log(`${bucket} bucket 中沒有暫存檔案`);
        continue;
      }

      // 計算時間閾值
      const threshold = new Date();
      threshold.setHours(threshold.getHours() - hours);

      // 篩選出過期檔案
      const filesToDelete = files.filter(file => {
        if (!file.created_at) return false;
        const createdAt = new Date(file.created_at);
        return createdAt < threshold;
      });

      if (filesToDelete.length === 0) {
        console.log(`${bucket} bucket 中沒有過期的暫存檔案`);
        continue;
      }

      // 刪除過期檔案
      const filePaths = filesToDelete.map(file => `temp/${file.name}`);
      const { error: deleteError } = await supabase.storage
        .from(bucket)
        .remove(filePaths);

      if (deleteError) {
        console.error(`刪除 ${bucket} bucket 的暫存檔案失敗:`, deleteError);
        continue;
      }

      console.log(`已從 ${bucket} bucket 中刪除 ${filePaths.length} 個暫存檔案`);
      totalDeleted += filePaths.length;
    }

    return totalDeleted;
  } catch (err) {
    console.error('清理暫存圖片時出錯:', err);
    if (err instanceof Error) {
      throw createHttpError(500, `清理暫存圖片失敗: ${err.message}`);
    }
    throw createHttpError(500, '清理暫存圖片失敗');
>>>>>>> c0da08d0
  }
}

export default {
  uploadImage,
  deleteImage,
<<<<<<< HEAD
  cleanupTemporaryFiles
=======
  cleanupTempImages,
>>>>>>> c0da08d0
}; <|MERGE_RESOLUTION|>--- conflicted
+++ resolved
@@ -44,26 +44,12 @@
 /**
  * 根據上傳上下文和目標 ID 建立儲存路徑
  */
-<<<<<<< HEAD
-function getStoragePath(uploadContext: UploadContext, targetId: string | number | undefined, fileExtension: string, isTemporary: boolean = false): string {
-  const fileName = `${uuidv4()}${fileExtension}`;
-  
-  // 臨時上傳模式，存放在臨時目錄
-  if (isTemporary) {
-    return `${TEMP_DIRECTORY}/${uploadContext}/${fileName}`;
-  }
-  
-  // 確保有 targetId (非臨時模式下是必需的)
-  if (!targetId) {
-    throw new Error('Missing targetId for non-temporary upload');
-=======
 function getStoragePath(uploadContext: UploadContext, targetId: string | number | undefined, fileExtension: string): string {
   const fileName = `${uuidv4()}${fileExtension}`;
   
   // 如果沒有 targetId，則視為暫存圖片
   if (targetId === undefined) {
     return `temp/${uploadContext.toLowerCase()}/${fileName}`;
->>>>>>> c0da08d0
   }
   
   switch (uploadContext) {
@@ -227,132 +213,15 @@
 }
 
 /**
-<<<<<<< HEAD
- * 列出指定 bucket 和路徑下的檔案
- */
-async function listFiles(bucketName: string, path: string): Promise<string[]> {
-=======
  * 清理暫存圖片
  * @param hours 清理超過多少小時的暫存圖片
  */
 async function cleanupTempImages(hours: number = 24): Promise<number> {
->>>>>>> c0da08d0
   if (!supabaseUrl || !supabaseServiceKey) {
     throw createHttpError(500, 'Supabase 環境變數未設定 (DB_URL 或 DB_SERVICE_KEY)');
   }
 
   try {
-<<<<<<< HEAD
-    const { data, error } = await supabase.storage
-      .from(bucketName)
-      .list(path);
-
-    if (error) {
-      console.error('列出檔案時出錯:', error);
-      throw createHttpError(500, `列出檔案失敗: ${error.message}`);
-    }
-
-    // 回傳檔案路徑的陣列
-    return data.map(item => `${path}/${item.name}`);
-  } catch (err) {
-    console.error('列出檔案時出錯:', err);
-    if (err instanceof Error) {
-      throw createHttpError(500, `列出檔案失敗: ${err.message}`);
-    }
-    throw createHttpError(500, '列出檔案失敗');
-  }
-}
-
-/**
- * 取得檔案的上傳時間
- */
-async function getFileCreatedTime(bucketName: string, path: string): Promise<Date | null> {
-  try {
-    // 查詢檔案的中繼資料
-    const { data, error } = await supabase.storage
-      .from(bucketName)
-      .getPublicUrl(path);
-
-    // 注意：目前 Supabase 可能沒有直接 API 來獲取檔案的上傳時間
-    // 這個部分可能需要後續補充或修改，這裡回傳空值
-    return null;
-  } catch (err) {
-    console.error('取得檔案上傳時間出錯:', err);
-    return null;
-  }
-}
-
-/**
- * 清理臨時目錄中的舊檔案
- * @param hours 時間閾值（小時），超過這個時間的臨時檔案將被刪除
- */
-async function cleanupTemporaryFiles(hours: number = 24): Promise<{ removed: number, failed: number }> {
-  if (!supabaseUrl || !supabaseServiceKey) {
-    throw createHttpError(500, 'Supabase 環境變數未設定 (DB_URL 或 DB_SERVICE_KEY)');
-  }
-
-  // 記錄已刪除的檔案和失敗的檔案數量
-  let removedCount = 0;
-  let failedCount = 0;
-
-  try {
-    // 1. 取得所有 bucket
-    const buckets = ['avatar', 'venue', 'concert']; // 硬編碼可用的 bucket
-
-    // 2. 對於每個 bucket，清理臨時目錄
-    for (const bucketName of buckets) {
-      try {
-        // 取得臨時目錄內的所有檔案
-        const tempFiles = await listFiles(bucketName, TEMP_DIRECTORY);
-        
-        // 如果沒有檔案，跳過此 bucket
-        if (!tempFiles || tempFiles.length === 0) continue;
-        
-        // 當前時間
-        const now = new Date();
-        const timeThreshold = new Date(now.getTime() - hours * 60 * 60 * 1000);
-        
-        // 對每個檔案，檢查是否需要刪除
-        for (const filePath of tempFiles) {
-          try {
-            // 目前 Supabase 可能不提供直接 API 獲取檔案上傳時間
-            // 如果需要基於時間過濾，可能需要從檔案名稱或數據庫中查詢
-            // 這裡暫時模擬所有檔案都超過閾值
-            const fileCreatedTime = await getFileCreatedTime(bucketName, filePath);
-            const shouldDelete = !fileCreatedTime || fileCreatedTime < timeThreshold;
-            
-            if (shouldDelete) {
-              // 刪除檔案
-              const { error } = await supabase.storage
-                .from(bucketName)
-                .remove([filePath]);
-              
-              if (error) {
-                console.error(`刪除臨時檔案失敗 (${filePath}):`, error);
-                failedCount++;
-              } else {
-                console.log(`已刪除臨時檔案: ${filePath}`);
-                removedCount++;
-              }
-            }
-          } catch (fileErr) {
-            console.error(`處理臨時檔案時出錯 (${filePath}):`, fileErr);
-            failedCount++;
-          }
-        }
-      } catch (bucketErr) {
-        console.error(`清理 bucket ${bucketName} 的臨時目錄時出錯:`, bucketErr);
-      }
-    }
-    
-    return { removed: removedCount, failed: failedCount };
-  } catch (err) {
-    console.error('清理臨時檔案時出錯:', err);
-    if (err instanceof Error) {
-      throw createHttpError(500, `清理臨時檔案失敗: ${err.message}`);
-    }
-    throw createHttpError(500, '清理臨時檔案失敗');
-=======
     // 獲取所有 bucket
     const buckets = ['avatar', 'venue', 'concert'];
     let totalDeleted = 0;
@@ -413,16 +282,11 @@
       throw createHttpError(500, `清理暫存圖片失敗: ${err.message}`);
     }
     throw createHttpError(500, '清理暫存圖片失敗');
->>>>>>> c0da08d0
   }
 }
 
 export default {
   uploadImage,
   deleteImage,
-<<<<<<< HEAD
-  cleanupTemporaryFiles
-=======
   cleanupTempImages,
->>>>>>> c0da08d0
 }; 