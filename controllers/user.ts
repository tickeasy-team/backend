--- conflicted
+++ resolved
@@ -3,11 +3,7 @@
 import { User as UserEntity, RegionOptions, EventTypeOptions, Region, EventType } from '../models/user';
 import { ApiResponse, UpdateProfileRequest, UserProfileResponse, UserProfileData } from '../types';
 import { handleErrorAsync, ApiError } from '../utils';
-<<<<<<< HEAD
-import { ErrorCode } from '../types';
-=======
 import { ErrorCode } from '../types/api';
->>>>>>> 653acd4a
 
 /**
  * 獲取用戶個人資料
