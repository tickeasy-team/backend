--- conflicted
+++ resolved
@@ -6,19 +6,25 @@
 import { AppDataSource } from '../config/database.js';
 import { TicketType as TicketTypeEntity } from '../models/ticket-type.js';
 import { handleErrorAsync, ApiError } from '../utils/index.js';
-<<<<<<< HEAD
-import { ApiResponse } from '../types/api.js';
-import { TicketVerificationService } from '../services/ticketVerificationService.js';
-=======
 import { ApiResponse, ErrorCode } from '../types/api.js';
 import { TicketVerificationService } from '../services/ticketVerificationService.js';
 // import { Index } from 'typeorm';
 
->>>>>>> a73eccbb
 
 /**
- * 獲取演場會票券類型資訊
+ * 獲取用戶個人資料
  */
+// function getConcertTickets(url: string): string | null {
+//   try {
+//     const urlParts = url.split('/ticket/');
+//     if (urlParts.length === 2) {
+//       return urlParts[1];
+//     }
+//   } catch (e) { console.log(e); /* 忽略解析錯誤 */ }
+//   return null;
+// }
+
+
 export const getConcertTickets = handleErrorAsync(async (req: Request, res: Response<ApiResponse>) => {
   const concertSessionId = req.params.concertSessionId;
   
@@ -72,47 +78,9 @@
     authenticatedUser.email
   );
 
-<<<<<<< HEAD
   return res.status(200).json({
     status: 'success',
     message: '票券驗證成功',
     data: result
   });
-});
-
-/**
- * 查詢票券狀態 API - 不執行核銷，僅查詢狀態
- */
-export const checkTicketStatus = handleErrorAsync(async (req: Request, res: Response<ApiResponse>) => {
-  const { qrCode } = req.body;
-
-  if (!qrCode || typeof qrCode !== 'string') {
-    throw ApiError.fieldRequired('qrCode');
-  }
-
-  const verificationService = new TicketVerificationService();
-  const result = await verificationService.checkTicketStatus(qrCode);
-
-  if (!result.isValid) {
-    return res.status(400).json({
-      status: 'failed',
-      message: result.reason || '票券無效',
-      data: result.ticket
-    });
-  }
-
-  return res.status(200).json({
-    status: 'success',
-    message: '票券狀態查詢成功',
-    data: {
-      isValid: result.isValid,
-      ticket: result.ticket
-    }
-=======
-  return res.status(200).json({
-    status: 'success',
-    message: '票券驗證成功',
-    data: result
->>>>>>> a73eccbb
-  });
 });