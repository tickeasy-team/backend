--- conflicted
+++ resolved
@@ -25,8 +25,8 @@
  * 6. 設定promotion權重
  * 7. 搜尋活動
  * 8. 獲得首頁promo的banner
- * 9. 取消活動
- * 10. 單一演唱會資訊
+ * 9. 提交演唱會審核
+ * 10. 獲得演唱會詳細資料
  */
 
 // ------------1. 建立活動-------------
@@ -769,33 +769,7 @@
   }
 );
 
-<<<<<<< HEAD
-// ------------10. 單一演唱會資訊-------------
-export const getConcertById = handleErrorAsync(
-  async (req: Request, res: Response) => {
-      const { concertId } = req.params;
-
-      // 驗證 concertId的UUID 格式
-      const uuidRegex = /^[0-9a-f]{8}-[0-9a-f]{4}-[0-9a-f]{4}-[0-9a-f]{4}-[0-9a-f]{12}$/i;
-      if (!uuidRegex.test(concertId)) {
-          throw ApiError.invalidFormat('演唱會 ID 格式錯誤');
-      }
-
-      const concertRepository = AppDataSource.getRepository(Concert);
-      const concert = await concertRepository.findOne({
-          where: { concertId: concertId },
-          relations: ['sessions', 'sessions.ticketTypes']
-      });
-      if (!concert) {
-          throw ApiError.notFound('演唱會不存在');
-      }
-
-      res.status(200).json({
-          status: 'success',
-          data: concert
-      });
-=======
-// ------------3. 提交演唱會審核-------------
+// ------------09. 提交演唱會審核-------------
 export const submitConcertForReview = handleErrorAsync(
   async (req: Request, res: Response) => {
     const authenticatedUser = req.user as { userId: string };
@@ -901,6 +875,30 @@
         submittedAt: new Date().toISOString()
       }
     });
->>>>>>> 6a10dfff
   }
-);+);
+
+// ------------10. 獲得演唱會詳細資料-------------
+export const getConcertById = handleErrorAsync(
+  async (req: Request, res: Response) => {
+      const { concertId } = req.params;
+
+      // 驗證 concertId的UUID 格式
+      const uuidRegex = /^[0-9a-f]{8}-[0-9a-f]{4}-[0-9a-f]{4}-[0-9a-f]{4}-[0-9a-f]{12}$/i;
+      if (!uuidRegex.test(concertId)) {
+          throw ApiError.invalidFormat('演唱會 ID 格式錯誤');
+      }
+
+      const concertRepository = AppDataSource.getRepository(Concert);
+      const concert = await concertRepository.findOne({
+          where: { concertId: concertId },
+          relations: ['sessions', 'sessions.ticketTypes']
+      });
+      if (!concert) {
+          throw ApiError.notFound('演唱會不存在');
+      }
+
+      res.status(200).json({
+          status: 'success',
+          data: concert
+      });