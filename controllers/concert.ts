--- conflicted
+++ resolved
@@ -6,14 +6,9 @@
 import { handleErrorAsync } from '../utils/handleErrorAsync.js';
 import { ApiError } from '../utils/index.js';
 import {
-<<<<<<< HEAD
-    CreateConcertRequest,
-    ConcertResponse,
-=======
   CreateConcertRequest,
   ConcertResponse,
   ConcertSessionResponse,
->>>>>>> a188366f
 } from './../types/concert/index.js';
 import { ErrorCode } from '../types/api.js';
 import { ConcertSession } from '../models/concert-session.js';
@@ -34,221 +29,12 @@
 
 // ------------1. 建立活動-------------
 export const createConcert = handleErrorAsync(
-<<<<<<< HEAD
     async (req: Request, res: Response<ConcertResponse>) => {
         // 驗證
         const authenticatedUser = req.user as { userId: string }; // 來自 isAuthenticated
         if (!authenticatedUser || !authenticatedUser.userId) {
             throw ApiError.unauthorized();
         }
-
-        const {
-            organizationId,
-            venueId,
-            locationTagId,
-            musicTagId,
-            title,
-            introduction,
-            location,
-            address,
-            eventStartDate,
-            eventEndDate,
-            ticketPurchaseMethod,
-            precautions,
-            refundPolicy,
-            conInfoStatus,
-            ticketTypes,
-            imgBanner,
-            imgSeattable,
-        } = req.body as CreateConcertRequest;
-
-        // 是否為草稿狀態
-        const isDraft = conInfoStatus === 'draft';
-
-        // --- 基本驗證 ---
-        // 驗證活動
-        if (!isDraft) {
-            // 草稿後端不驗證
-            if (
-                !organizationId ||
-                !venueId ||
-                !locationTagId ||
-                !musicTagId ||
-                !title ||
-                !introduction ||
-                !location ||
-                !address ||
-                !eventStartDate ||
-                !eventEndDate ||
-                !ticketPurchaseMethod ||
-                !precautions ||
-                !refundPolicy ||
-                !conInfoStatus
-            ) {
-                throw ApiError.fieldRequired('所有欄位');
-            }
-
-            if (!imgBanner || !imgSeattable) {
-                throw ApiError.fieldRequired('主視覺與座位圖');
-            }
-
-            const startDate = new Date(eventStartDate);
-            const endDate = new Date(eventEndDate);
-            if (isNaN(startDate.getTime()) || isNaN(endDate.getTime())) {
-                throw ApiError.invalidFormat('活動開始與結束日期');
-            }
-            if (startDate >= endDate) {
-                throw ApiError.invalidFormat('活動結束時間必須晚於開始時間，');
-            }
-        }
-        // 驗證票種
-        if (!isDraft) {
-            if (!Array.isArray(ticketTypes)) {
-                throw ApiError.fieldRequired('票種格式錯誤');
-            }
-
-            for (const ticket of ticketTypes) {
-                if (
-                    !ticket.ticketTypeName ||
-                    !ticket.entranceType ||
-                    !ticket.ticketBenefits ||
-                    !ticket.ticketRefundPolicy ||
-                    typeof ticket.ticketTypePrice !== 'number' ||
-                    ticket.ticketTypePrice < 0 ||
-                    typeof ticket.totalQuantity !== 'number' ||
-                    ticket.totalQuantity <= 0 ||
-                    !ticket.sellBeginDate ||
-                    !ticket.sellEndDate
-                ) {
-                    throw ApiError.invalidFormat('票種資料格式錯誤');
-                }
-                if (
-                    typeof ticket.ticketTypePrice !== 'number' ||
-                    ticket.ticketTypePrice < 0
-                ) {
-                    throw ApiError.invalidFormat('票種價格必須為非負數字');
-                }
-                if (
-                    typeof ticket.totalQuantity !== 'number' ||
-                    ticket.totalQuantity <= 0
-                ) {
-                    throw ApiError.invalidFormat('票券總數必須為正整數');
-                }
-
-                const sellStart = new Date(ticket.sellBeginDate);
-                const sellEnd = new Date(ticket.sellEndDate);
-                if (isNaN(sellStart.getTime()) || isNaN(sellEnd.getTime())) {
-                    throw ApiError.invalidFormat(
-                        '票種售票開始與結束日期格式錯誤'
-                    );
-                }
-                if (sellStart >= sellEnd) {
-                    throw ApiError.invalidFormat(
-                        '售票結束時間必須晚於開始時間'
-                    );
-                }
-            }
-        }
-
-        // --- 驗證結束 ---
-
-        const concertRepository = AppDataSource.getRepository(Concert);
-
-        // 檢查名稱是否重複
-        const existingConcert = await concertRepository.findOne({
-            where: { conTitle: title },
-        });
-        if (existingConcert) {
-            throw ApiError.create(
-                409,
-                '此活動名稱已被使用',
-                ErrorCode.DATA_ALREADY_EXISTS
-            );
-        }
-
-        // 創建演唱會
-        const newConcert = concertRepository.create(
-            Object.assign(
-                {},
-                {
-                    organizationId,
-                    venueId,
-                    locationTagId,
-                    musicTagId,
-                    conTitle: title,
-                    conIntroduction: introduction ?? '',
-                    conLocation: location ?? '',
-                    conAddress: address ?? '',
-                    eventStartDate: new Date(eventStartDate ?? ''),
-                    eventEndDate: new Date(eventEndDate ?? ''),
-                    imgBanner: imgBanner,
-                    imgSeattable: imgSeattable,
-                    ticketPurchaseMethod,
-                    precautions,
-                    refundPolicy,
-                    conInfoStatus,
-                }
-            )
-        );
-
-        const savedConcert = await concertRepository.save(newConcert);
-
-        // 創建票種(要可以建立很多個，回傳陣列)
-        const ticketTypeRepository = AppDataSource.getRepository(TicketType);
-        const ticketTypeEntities = ticketTypes.map(ticket =>
-            ticketTypeRepository.create({
-                concert: savedConcert,
-                ticketTypeName: ticket.ticketTypeName,
-                entranceType: ticket.entranceType,
-                ticketBenefits: ticket.ticketBenefits,
-                ticketRefundPolicy: ticket.ticketRefundPolicy,
-                ticketTypePrice: ticket.ticketTypePrice,
-                totalQuantity: ticket.totalQuantity,
-                remainingQuantity: ticket.totalQuantity,
-                sellBeginDate: new Date(ticket.sellBeginDate),
-                sellEndDate: new Date(ticket.sellEndDate),
-            })
-        );
-
-        await ticketTypeRepository.save(ticketTypeEntities);
-
-        // 成功！
-        const savedTicketTypes = await ticketTypeRepository.save(
-            ticketTypeEntities
-        );
-        res.status(201).json({
-            status: 'success',
-            message: '演唱會活動建立成功！',
-            data: {
-                concert: savedConcert,
-                ticketTypes: savedTicketTypes.map(ticket => ({
-                    ticketTypeId: ticket.ticketTypeId,
-                    ticketTypeName: ticket.ticketTypeName,
-                    entranceType: ticket.entranceType,
-                    ticketBenefits: ticket.ticketBenefits,
-                    ticketRefundPolicy: ticket.ticketRefundPolicy,
-                    ticketTypePrice: ticket.ticketTypePrice,
-                    totalQuantity: ticket.totalQuantity,
-                    remainingQuantity: ticket.remainingQuantity,
-                    sellBeginDate:
-                        ticket.sellBeginDate instanceof Date
-                            ? ticket.sellBeginDate.toISOString()
-                            : ticket.sellBeginDate,
-                    sellEndDate:
-                        ticket.sellEndDate instanceof Date
-                            ? ticket.sellEndDate.toISOString()
-                            : ticket.sellEndDate,
-                })),
-            },
-        });
-    }
-=======
-  async (req: Request, res: Response<ConcertResponse>) => {
-    // 驗證
-    const authenticatedUser = req.user as { userId: string }; // 來自 isAuthenticated
-    if (!authenticatedUser || !authenticatedUser.userId) {
-      throw ApiError.unauthorized();
-    }
 
     const {
       organizationId,
@@ -358,17 +144,17 @@
     const sessionRepository = AppDataSource.getRepository(ConcertSession);
     const ticketTypeRepository = AppDataSource.getRepository(TicketType);
 
-    // 檢查名稱是否重複
-    const existingConcert = await concertRepository.findOne({
-      where: { conTitle: title },
-    });
-    if (existingConcert) {
-      throw ApiError.create(
-        409,
-        '此活動名稱已被使用',
-        ErrorCode.DATA_ALREADY_EXISTS
-      );
-    }
+        // 檢查名稱是否重複
+        const existingConcert = await concertRepository.findOne({
+            where: { conTitle: title },
+        });
+        if (existingConcert) {
+            throw ApiError.create(
+                409,
+                '此活動名稱已被使用',
+                ErrorCode.DATA_ALREADY_EXISTS
+            );
+        }
 
     // 建立concert
     const concertData: Partial<Concert> = {
@@ -476,7 +262,6 @@
       },
     });
   }
->>>>>>> a188366f
 );
 
 
@@ -488,41 +273,7 @@
             throw ApiError.unauthorized();
         }
 
-<<<<<<< HEAD
         const concertId = req.params.concertId;
-
-        const {
-            organizationId,
-            venueId,
-            locationTagId,
-            musicTagId,
-            title,
-            introduction,
-            location,
-            address,
-            eventStartDate,
-            eventEndDate,
-            ticketPurchaseMethod,
-            precautions,
-            refundPolicy,
-            conInfoStatus,
-            imgBanner,
-            imgSeattable,
-            ticketTypes,
-        } = req.body as CreateConcertRequest;
-
-        const concertRepository = AppDataSource.getRepository(Concert);
-        const ticketTypeRepository = AppDataSource.getRepository(TicketType);
-
-        const concert = await concertRepository.findOne({
-            where: { concertId },
-        });
-
-        if (!concert) {
-            throw ApiError.notFound('演唱會不存在');
-        }
-=======
-    const concertId = req.params.concertId;
 
     const {
       organizationId,
@@ -553,180 +304,12 @@
     if (!concert) {
       throw ApiError.notFound('演唱會不存在');
     }
->>>>>>> a188366f
 
         if (concert.conInfoStatus !== 'draft') {
             throw ApiError.badRequest('僅能編輯草稿中的演唱會');
         }
 
-<<<<<<< HEAD
         const isDraft = conInfoStatus === 'draft';
-
-        // ---------- 驗證活動主資料 ----------
-        if (!isDraft) {
-            if (
-                !organizationId ||
-                !venueId ||
-                !locationTagId ||
-                !musicTagId ||
-                !title ||
-                !introduction ||
-                !location ||
-                !address ||
-                !eventStartDate ||
-                !eventEndDate ||
-                !ticketPurchaseMethod ||
-                !precautions ||
-                !refundPolicy ||
-                !conInfoStatus
-            ) {
-                throw ApiError.fieldRequired('所有欄位');
-            }
-
-            if (!imgBanner || !imgSeattable) {
-                throw ApiError.fieldRequired('主視覺與座位圖');
-            }
-
-            const startDate = new Date(eventStartDate);
-            const endDate = new Date(eventEndDate);
-            if (isNaN(startDate.getTime()) || isNaN(endDate.getTime())) {
-                throw ApiError.invalidFormat('活動開始與結束日期');
-            }
-            if (startDate >= endDate) {
-                throw ApiError.invalidFormat('活動結束時間必須晚於開始時間');
-            }
-        }
-
-        // ---------- 驗證票種 ----------
-        if (!isDraft) {
-            if (!Array.isArray(ticketTypes) || ticketTypes.length === 0) {
-                throw ApiError.fieldRequired('至少需要一種票種');
-            }
-
-            for (const ticket of ticketTypes) {
-                if (
-                    !ticket.ticketTypeName ||
-                    !ticket.entranceType ||
-                    !ticket.ticketBenefits ||
-                    !ticket.ticketRefundPolicy ||
-                    typeof ticket.ticketTypePrice !== 'number' ||
-                    ticket.ticketTypePrice < 0 ||
-                    typeof ticket.totalQuantity !== 'number' ||
-                    ticket.totalQuantity <= 0 ||
-                    !ticket.sellBeginDate ||
-                    !ticket.sellEndDate
-                ) {
-                    throw ApiError.invalidFormat('票種資料格式錯誤');
-                }
-
-                const sellStart = new Date(ticket.sellBeginDate);
-                const sellEnd = new Date(ticket.sellEndDate);
-                if (isNaN(sellStart.getTime()) || isNaN(sellEnd.getTime())) {
-                    throw ApiError.invalidFormat(
-                        '票種售票開始與結束日期格式錯誤'
-                    );
-                }
-                if (sellStart >= sellEnd) {
-                    throw ApiError.invalidFormat(
-                        '售票結束時間必須晚於開始時間'
-                    );
-                }
-            }
-        }
-
-        // ---------- 更新演唱會 ----------
-        concert.organizationId = organizationId;
-        concert.venueId = venueId;
-        concert.locationTagId = locationTagId;
-        concert.musicTagId = musicTagId;
-        concert.conTitle = title;
-        concert.conIntroduction = introduction ?? '';
-        concert.conLocation = location ?? '';
-        concert.conAddress = address ?? '';
-        if (eventStartDate) {
-            concert.eventStartDate = new Date(eventStartDate);
-        }
-        if (eventEndDate) {
-            concert.eventEndDate = new Date(eventEndDate);
-        }
-        concert.ticketPurchaseMethod = ticketPurchaseMethod;
-        concert.precautions = precautions;
-        concert.refundPolicy = refundPolicy;
-        concert.conInfoStatus = conInfoStatus;
-        concert.imgBanner = imgBanner;
-        concert.imgSeattable = imgSeattable;
-
-        await concertRepository.save(concert);
-
-        let savedTicketTypes: TicketType[] = [];
-
-        // ---------- 刪除舊票種並建立新票種 ----------
-
-        await ticketTypeRepository.delete({ concert: { concertId } });
-
-        const ticketTypeEntities = ticketTypes.map(ticket =>
-            ticketTypeRepository.create({
-                concert,
-                ticketTypeName: ticket.ticketTypeName,
-                entranceType: ticket.entranceType,
-                ticketBenefits: ticket.ticketBenefits,
-                ticketRefundPolicy: ticket.ticketRefundPolicy,
-                ticketTypePrice: ticket.ticketTypePrice,
-                totalQuantity: ticket.totalQuantity,
-                remainingQuantity: ticket.totalQuantity,
-                sellBeginDate: new Date(ticket.sellBeginDate),
-                sellEndDate: new Date(ticket.sellEndDate),
-            })
-        );
-
-        savedTicketTypes = await ticketTypeRepository.save(ticketTypeEntities);
-
-        res.status(200).json({
-            status: 'success',
-            message: '演唱會內容更新成功',
-            data: {
-                concert: {
-                    concertId: concert.concertId,
-                    organizationId: concert.organizationId,
-                    venueId: concert.venueId,
-                    locationTagId: concert.locationTagId,
-                    musicTagId: concert.musicTagId,
-                    conTitle: concert.conTitle,
-                    conIntroduction: concert.conIntroduction,
-                    conLocation: concert.conLocation,
-                    conAddress: concert.conAddress,
-                    eventStartDate: concert.eventStartDate,
-                    eventEndDate: concert.eventEndDate,
-                    imgBanner: concert.imgBanner,
-                    imgSeattable: concert.imgSeattable,
-                    ticketPurchaseMethod: concert.ticketPurchaseMethod,
-                    precautions: concert.precautions,
-                    refundPolicy: concert.refundPolicy,
-                    conInfoStatus: concert.conInfoStatus,
-                    reviewStatus: concert.reviewStatus,
-                    visitCount: concert.visitCount,
-                    promotion: concert.promotion,
-                    cancelledAt: concert.cancelledAt,
-                    createdAt: concert.createdAt,
-                    updatedAt: concert.updatedAt,
-                },
-                ticketTypes: savedTicketTypes.map(ticket => ({
-                    ticketTypeId: ticket.ticketTypeId,
-                    ticketTypeName: ticket.ticketTypeName,
-                    entranceType: ticket.entranceType,
-                    ticketBenefits: ticket.ticketBenefits,
-                    ticketRefundPolicy: ticket.ticketRefundPolicy,
-                    ticketTypePrice: ticket.ticketTypePrice,
-                    totalQuantity: ticket.totalQuantity,
-                    remainingQuantity: ticket.remainingQuantity,
-                    sellBeginDate: ticket.sellBeginDate.toISOString(),
-                    sellEndDate: ticket.sellEndDate.toISOString(),
-                })),
-            },
-        });
-    }
-=======
-    const isDraft = conInfoStatus === 'draft';
 
     // ---------- 驗證主資料 ----------
     if (!isDraft) {
@@ -780,7 +363,7 @@
     concert.conInfoStatus = conInfoStatus;
     concert.imgBanner = imgBanner;
 
-    await concertRepository.save(concert);
+        await concertRepository.save(concert);
 
     // ---------- 刪除並重建 sessions ----------
     await sessionRepository.delete({ concert: { concertId } });
@@ -904,24 +487,11 @@
       },
     });
   }
->>>>>>> a188366f
 );
 
 
 // ------------3. 獲得場地的資料-------------
 export const getAllVenues = handleErrorAsync(
-<<<<<<< HEAD
-    async (req: Request, res: Response) => {
-        const venueRepository = AppDataSource.getRepository(Venue);
-        const venues = await venueRepository.find();
-        res.status(200).json({
-            message: '成功取得場館資料',
-            status: 'success',
-            data: venues,
-        });
-    }
-);
-=======
   async (req: Request, res: Response) => {
     const venueRepository = AppDataSource.getRepository(Venue);
     const venues = await venueRepository.find();
@@ -934,67 +504,11 @@
 );
 
 
->>>>>>> a188366f
 
 // ------------4. 取得熱門活動-------------
 // 取得熱門活動, 首頁
 // 先依據promotion權重降序，若promotion相同，再依visitCount排序
 export const getPopularConcerts = handleErrorAsync(
-<<<<<<< HEAD
-    async (req: Request, res: Response) => {
-        const concertRepository = AppDataSource.getRepository(Concert);
-        const take = Number(req.query.take) || 3;
-
-        const popularConcerts = await concertRepository.find({
-            where: {
-                conInfoStatus: 'published', // 僅顯示已發佈活動
-            },
-            order: {
-                promotion: 'ASC',
-                visitCount: 'ASC',
-            },
-            take,
-            select: [
-                'concertId',
-                'conTitle',
-                'conIntroduction',
-                'imgBanner',
-                'promotion',
-                'visitCount',
-            ],
-        });
-
-        if (!popularConcerts.length) {
-            throw ApiError.notFound('熱門演唱會資料');
-        }
-
-        res.status(200).json({
-            message: '取得資料成功',
-            status: 'success',
-            data: popularConcerts,
-        });
-    }
-);
-
-//------------5. 增加visitCount-------------
-export const incrementVisitCount = handleErrorAsync(
-    async (req: Request, res: Response) => {
-        const concertId = req.params.concertId;
-        const concertRepo = AppDataSource.getRepository(Concert);
-
-        const concert = await concertRepo.findOne({ where: { concertId } });
-        if (!concert) throw ApiError.notFound('演唱會不存在');
-
-        concert.visitCount += 1;
-        await concertRepo.save(concert);
-
-        res.status(200).json({
-            status: 'success',
-            message: '參觀人數已增加',
-            data: { visitCount: concert.visitCount },
-        });
-    }
-=======
   async (req: Request, res: Response) => {
     const concertRepository = AppDataSource.getRepository(Concert);
     const take = Number(req.query.take) || 3;
@@ -1048,35 +562,10 @@
       data: { visitCount: concert.visitCount },
     });
   }
->>>>>>> a188366f
 );
 
 //------------6. 設定promotion權重-------------
 export const updatePromotion = handleErrorAsync(
-<<<<<<< HEAD
-    async (req: Request, res: Response) => {
-        const concertId = req.params.concertId;
-        const { promotion } = req.body as { promotion: number };
-
-        if (typeof promotion !== 'number' || promotion < 0) {
-            throw ApiError.invalidFormat('promotion 欄位必須為非負整數');
-        }
-
-        const concertRepo = AppDataSource.getRepository(Concert);
-        const concert = await concertRepo.findOne({ where: { concertId } });
-
-        if (!concert) throw ApiError.notFound('演唱會不存在');
-
-        concert.promotion = promotion;
-        await concertRepo.save(concert);
-
-        res.status(200).json({
-            status: 'success',
-            message: 'promotion 權重更新成功',
-            data: { concertId, promotion },
-        });
-    }
-=======
   async (req: Request, res: Response) => {
     const concertId = req.params.concertId;
     const { promotion } = req.body as { promotion: number };
@@ -1099,48 +588,10 @@
       data: { concertId, promotion },
     });
   }
->>>>>>> a188366f
 );
 
 //------------7. 搜尋活動----------------
 export const searchConcerts = handleErrorAsync(
-<<<<<<< HEAD
-    async (req: Request, res: Response) => {
-        const concertRepository = AppDataSource.getRepository(Concert);
-        const {
-            keyword = '',
-            locationTagId,
-            musicTagId,
-            startDate,
-            endDate,
-            page = 1,
-            perPage = 10,
-            sortedBy = 'newToOld',
-        } = req.query as Record<string, string>;
-
-        const take = parseInt(perPage.toString(), 10);
-        const skip = (parseInt(page.toString(), 10) - 1) * take;
-
-        const query = concertRepository
-            .createQueryBuilder('concert')
-            .leftJoinAndSelect('concert.venue', 'venue')
-            .leftJoinAndSelect('concert.locationTag', 'locationTag')
-            .leftJoinAndSelect('concert.musicTag', 'musicTag')
-            .where('concert.conInfoStatus = :status', { status: 'published' });
-
-        if (keyword) {
-            query.andWhere(
-                '(concert.conTitle ILIKE :keyword OR concert.conIntroduction ILIKE :keyword)',
-                { keyword: `%${keyword}%` }
-            );
-        }
-
-        if (locationTagId) {
-            query.andWhere('concert.locationTagId = :locationTagId', {
-                locationTagId,
-            });
-        }
-=======
   async (req: Request, res: Response) => {
     const concertRepository = AppDataSource.getRepository(Concert);
     const {
@@ -1154,8 +605,8 @@
       sortedBy = 'newToOld',
     } = req.query as Record<string, string>;
 
-    const take = parseInt(perPage.toString(), 10);
-    const skip = (parseInt(page.toString(), 10) - 1) * take;
+        const take = parseInt(perPage.toString(), 10);
+        const skip = (parseInt(page.toString(), 10) - 1) * take;
 
     const query = concertRepository
       .createQueryBuilder('concert')
@@ -1164,19 +615,18 @@
       .leftJoinAndSelect('concert.musicTag', 'musicTag')
       .where('concert.conInfoStatus = :status', { status: 'published' });
 
-    if (keyword) {
-      query.andWhere(
-        '(concert.conTitle ILIKE :keyword OR concert.conIntroduction ILIKE :keyword)',
-        { keyword: `%${keyword}%` }
-      );
-    }
+        if (keyword) {
+            query.andWhere(
+                '(concert.conTitle ILIKE :keyword OR concert.conIntroduction ILIKE :keyword)',
+                { keyword: `%${keyword}%` }
+            );
+        }
 
     if (locationTagId) {
       query.andWhere('concert.locationTagId = :locationTagId', {
         locationTagId,
       });
     }
->>>>>>> a188366f
 
         if (musicTagId) {
             query.andWhere('concert.musicTagId = :musicTagId', { musicTagId });
@@ -1198,10 +648,10 @@
             query.orderBy('concert.eventStartDate', 'ASC');
         }
 
-        const [concerts, count] = await query
-            .skip(skip)
-            .take(take)
-            .getManyAndCount();
+    const [concerts, count] = await query
+      .skip(skip)
+      .take(take)
+      .getManyAndCount();
 
         const result = concerts.map(concert => ({
             concertId: concert.concertId,
@@ -1219,110 +669,6 @@
             throw ApiError.notFound('演唱會資料');
         }
 
-<<<<<<< HEAD
-        res.status(200).json({
-            status: 'success',
-            message: '成功取得搜尋資料',
-            data: result,
-            page: parseInt(page.toString(), 10),
-            perPage: take,
-            count,
-            totalPages: Math.ceil(count / take),
-            sortedBy,
-        });
-=======
-    const [concerts, count] = await query
-      .skip(skip)
-      .take(take)
-      .getManyAndCount();
-
-    const result = concerts.map((concert) => ({
-      concertId: concert.concertId,
-      conTitle: concert.conTitle,
-      conIntroduction: concert.conIntroduction,
-      eventStartDate: concert.eventStartDate,
-      eventEndDate: concert.eventEndDate,
-      imgBanner: concert.imgBanner,
-      venueName: (concert as any).venue?.venueName,
-      locationTagName: (concert as any).locationTag?.locationTagName,
-      musicTagName: (concert as any).musicTag?.musicTagName,
-    }));
-
-    if (!result.length) {
-      throw ApiError.notFound('演唱會資料');
->>>>>>> a188366f
-    }
-);
-
-<<<<<<< HEAD
-//---------8. 獲得首頁promo的banner--------
-export const getBannerConcerts = handleErrorAsync(
-    async (req: Request, res: Response) => {
-        const concertRepository = AppDataSource.getRepository(Concert);
-
-        const concerts = await concertRepository.find({
-            where: {
-                conInfoStatus: 'published',
-            },
-            order: {
-                promotion: 'ASC',
-                visitCount: 'ASC',
-            },
-            select: [
-                'concertId',
-                'conTitle',
-                'conIntroduction',
-                'imgBanner',
-                'promotion',
-                'visitCount',
-            ],
-            take: 5,
-        });
-
-        if (!concerts.length) {
-            throw ApiError.notFound('熱門活動banner');
-        }
-
-        res.status(200).json({
-            message: '取得資料成功',
-            status: 'success',
-            data: concerts,
-        });
-    }
-);
-
-//---------9. 取消活動--------
-
-export const deleteConcert = handleErrorAsync(
-    async (req: Request, res: Response) => {
-        const authenticatedUser = req.user as { userId: string };
-        if (!authenticatedUser || !authenticatedUser.userId) {
-            throw ApiError.unauthorized();
-        }
-
-        const concertId = req.params.concertId;
-        const concertRepository = AppDataSource.getRepository(Concert);
-
-        const concert = await concertRepository.findOne({
-            where: { concertId },
-        });
-
-        if (!concert) {
-            throw ApiError.notFound('演唱會不存在');
-        }
-
-        if (concert.conInfoStatus !== 'draft') {
-            throw ApiError.badRequest('僅能刪除草稿中的演唱會');
-        }
-
-        await concertRepository.remove(concert);
-
-        res.status(200).json({
-            status: 'success',
-            message: '演唱會已成功刪除',
-        });
-    }
-=======
     res.status(200).json({
       status: 'success',
       message: '成功取得搜尋資料',
@@ -1360,9 +706,9 @@
       take: 5,
     });
 
-    if (!concerts.length) {
-      throw ApiError.notFound('熱門活動banner');
-    }
+        if (!concerts.length) {
+            throw ApiError.notFound('熱門活動banner');
+        }
 
     res.status(200).json({
       message: '取得資料成功',
@@ -1370,5 +716,4 @@
       data: concerts,
     });
   }
->>>>>>> a188366f
 );