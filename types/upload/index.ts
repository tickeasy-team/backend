--- conflicted
+++ resolved
@@ -23,12 +23,7 @@
   originalName: string;     // 原始檔案名稱
   mimetype: string;         // 檔案MIME類型
   uploadContext: UploadContext; // 上傳上下文
-<<<<<<< HEAD
-  targetId?: string | number;   // 目標ID (使用者ID, 音樂會ID等)，臨時上傳時可為空
-  isTemporary?: boolean;    // 是否為臨時上傳，不與特定實體關聯
-=======
   targetId?: string | number;    // 目標ID (使用者ID, 音樂會ID等)，暫存模式下可為空
->>>>>>> c0da08d0
   userId?: string | number;     // 上傳者ID (可選，用於權限驗證)
   options?: {
     maxWidth?: number;      // 最大寬度 (像素)
